--- conflicted
+++ resolved
@@ -13,218 +13,6 @@
     ResizeMode="CanResizeWithGrip"
     Icon="/media/Icon1.ico">
     <Grid>
-<<<<<<< HEAD
-        <ScrollViewer VerticalScrollBarVisibility="Auto">
-            <StackPanel Margin="20">
-                <!-- Server Setup Button -->
-                <Button x:Name="serverSetupButton" Content="Open UGTLive backend server install/fix screen" 
-                        Padding="10,5" Margin="0,0,0,15" HorizontalAlignment="Stretch"
-                        Click="ServerSetupButton_Click" FontWeight="Bold"/>
-                
-                <!-- Language Settings -->
-                <GroupBox Header="Language Settings" Margin="0,0,0,15" Padding="10">
-                    <Grid>
-                        <Grid.ColumnDefinitions>
-                            <ColumnDefinition Width="Auto"/>
-                            <ColumnDefinition Width="*"/>
-                            <ColumnDefinition Width="Auto"/>
-                        </Grid.ColumnDefinitions>
-                        <Grid.RowDefinitions>
-                            <RowDefinition Height="Auto"/>
-                            <RowDefinition Height="Auto"/>
-                        </Grid.RowDefinitions>
-                        
-                        <!-- Source Language -->
-                        <TextBlock Text="Source Language:" Grid.Row="0" Grid.Column="0" 
-                                  VerticalAlignment="Center" Margin="0,0,10,0"/>
-                        <ComboBox x:Name="sourceLanguageComboBox" Grid.Row="0" Grid.Column="1" 
-                                 Margin="0,5" SelectedIndex="0" SelectionChanged="SourceLanguageComboBox_SelectionChanged">
-                            <ComboBoxItem Content="ja"/>
-                            <ComboBoxItem Content="en"/>
-                            <ComboBoxItem Content="ch_sim"/>
-                            <ComboBoxItem Content="es"/>
-                            <ComboBoxItem Content="fr"/>
-                            <ComboBoxItem Content="it"/>
-                            <ComboBoxItem Content="de"/>
-                            <ComboBoxItem Content="ru"/>
-                            <ComboBoxItem Content="id"/>
-                            <ComboBoxItem Content="pl"/>
-                            <ComboBoxItem Content="hi"/>
-                            <ComboBoxItem Content="ko"/>
-                            <ComboBoxItem Content="vi"/>
-                            <ComboBoxItem Content="ar"/>
-                            <ComboBoxItem Content="tr"/>
-                            <ComboBoxItem Content="nl"/>
-                        </ComboBox>
-                        
-                        <!-- Swap Languages Button placed between source and target in its own column -->
-                        <Button x:Name="swapLanguagesButton" Grid.Row="0" Grid.Column="2" Grid.RowSpan="2"
-                                VerticalAlignment="Center" Width="30" Height="30" Margin="10,0"
-                                Click="SwapLanguagesButton_Click" ToolTip="Swap source and target languages">
-                            <TextBlock Text="⇄" FontSize="16" FontWeight="Bold" />
-                        </Button>
-                        
-                        <!-- Target Language -->
-                        <TextBlock Text="Target Language:" Grid.Row="1" Grid.Column="0" 
-                                  VerticalAlignment="Center" Margin="0,0,10,0"/>
-                        <ComboBox x:Name="targetLanguageComboBox" Grid.Row="1" Grid.Column="1" 
-                                 Margin="0,5" SelectedIndex="1" SelectionChanged="TargetLanguageComboBox_SelectionChanged">
-                            <ComboBoxItem Content="ja"/>
-                            <ComboBoxItem Content="en"/>
-                            <ComboBoxItem Content="ch_sim"/>
-                            <ComboBoxItem Content="es"/>
-                            <ComboBoxItem Content="fr"/>
-                            <ComboBoxItem Content="it"/>
-                            <ComboBoxItem Content="de"/>
-                            <ComboBoxItem Content="ru"/>
-                            <ComboBoxItem Content="id"/>
-                            <ComboBoxItem Content="pl"/>
-                            <ComboBoxItem Content="hi"/>
-                            <ComboBoxItem Content="ko"/>
-                            <ComboBoxItem Content="vi"/>
-                            <ComboBoxItem Content="ar"/>
-                            <ComboBoxItem Content="tr"/>
-                            <ComboBoxItem Content="nl"/>
-                        </ComboBox>
-                    </Grid>
-                </GroupBox>
-                
-                <!-- OCR Settings -->
-                <GroupBox Header="OCR Settings" Margin="0,0,0,15" Padding="10">
-                    <Grid>
-                        <Grid.ColumnDefinitions>
-                            <ColumnDefinition Width="Auto"/>
-                            <ColumnDefinition Width="*"/>
-                        </Grid.ColumnDefinitions>
-                        <Grid.RowDefinitions>
-                            <RowDefinition Height="Auto"/>
-                            <RowDefinition Height="Auto"/>
-                            <RowDefinition Height="Auto"/>
-                            <RowDefinition Height="Auto"/>
-                            <RowDefinition Height="Auto"/>
-                            <RowDefinition Height="Auto"/>
-                            <RowDefinition Height="Auto"/>
-                            <RowDefinition Height="Auto"/>
-                            <RowDefinition Height="Auto"/>
-                            <RowDefinition Height="Auto"/>
-                            <RowDefinition Height="Auto"/>
-                            <RowDefinition Height="Auto"/>
-                        </Grid.RowDefinitions>
-                        
-                        <!-- OCR Method -->
-                        <TextBlock Text="OCR Method:" Grid.Row="0" Grid.Column="0" 
-                                  VerticalAlignment="Center" Margin="0,0,10,0"/>
-                        <ComboBox x:Name="ocrMethodComboBox" Grid.Row="0" Grid.Column="1" 
-                                 Margin="0,5" SelectionChanged="OcrMethodComboBox_SelectionChanged"/>
-                        
-                        <!-- Auto Translate -->
-                        <TextBlock Text="Auto Translate:" Grid.Row="1" Grid.Column="0" 
-                                  VerticalAlignment="Center" Margin="0,0,10,0"/>
-                        <CheckBox x:Name="autoTranslateCheckBox" Grid.Row="1" Grid.Column="1" 
-                                 Margin="0,5" IsChecked="False" 
-                                 Checked="AutoTranslateCheckBox_CheckedChanged" 
-                                 Unchecked="AutoTranslateCheckBox_CheckedChanged"/>
-                                 
-                        <!-- Minimum Text Fragment Size -->
-                        <TextBlock Text="Smallest text fragment:" Grid.Row="2" Grid.Column="0" 
-                                  VerticalAlignment="Center" Margin="0,0,10,0"
-                                  ToolTip="Minimum number of characters for a text fragment to be processed. Smaller fragments will be ignored."/>
-                        <TextBox x:Name="minTextFragmentSizeTextBox" Grid.Row="2" Grid.Column="1" 
-                                Margin="0,5" Text="2" LostFocus="MinTextFragmentSizeTextBox_LostFocus"
-                                ToolTip="Minimum number of characters for a text fragment to be processed. Smaller fragments will be ignored."/>
-                        
-                        <!-- Minimum Letter Confidence -->
-                        <TextBlock Text="Min letter confidence:" Grid.Row="3" Grid.Column="0" 
-                                  VerticalAlignment="Center" Margin="0,0,10,0"
-                                  ToolTip="Minimum confidence threshold for individual letters/characters (0.0-1.0). Characters with confidence below this threshold will be filtered out."/>
-                        <TextBox x:Name="minLetterConfidenceTextBox" Grid.Row="3" Grid.Column="1" 
-                                Margin="0,5" Text="0.1" LostFocus="MinLetterConfidenceTextBox_LostFocus"
-                                ToolTip="Minimum confidence threshold for individual letters/characters (0.0-1.0). Characters with confidence below this threshold will be filtered out."/>
-                        
-                        <!-- Minimum Line Confidence -->
-                        <TextBlock Text="Min line confidence:" Grid.Row="4" Grid.Column="0" 
-                                  VerticalAlignment="Center" Margin="0,0,10,0"
-                                  ToolTip="Minimum confidence threshold for text lines (0.0-1.0). Lines with average confidence below this threshold will be filtered out."/>
-                        <TextBox x:Name="minLineConfidenceTextBox" Grid.Row="4" Grid.Column="1" 
-                                Margin="0,5" Text="0.2" LostFocus="MinLineConfidenceTextBox_LostFocus"
-                                ToolTip="Minimum confidence threshold for text lines (0.0-1.0). Lines with average confidence below this threshold will be filtered out."/>
-                        
-                        <!-- Leave Translation Onscreen -->
-                        <TextBlock Grid.Row="5" Grid.Column="0" 
-                                  VerticalAlignment="Center" Margin="0,0,10,0"
-                                  ToolTip="Always show the translation on the Monitor window and don't bother showing the source language, makes it easier to read translations while new ones are being made">
-                            <Run Text="Leave translation onscreen:"/>
-                            <LineBreak/>
-                            <Run Text="(this option is broken)"/>
-                        </TextBlock>
-                        <CheckBox x:Name="leaveTranslationOnscreenCheckBox" Grid.Row="5" Grid.Column="1" 
-                                 Margin="0,5" IsChecked="False" 
-                                 Checked="LeaveTranslationOnscreenCheckBox_CheckedChanged" 
-                                 Unchecked="LeaveTranslationOnscreenCheckBox_CheckedChanged"
-                                 ToolTip="Always show the translation on the Monitor window and don't bother showing the source language, makes it easier to read translations while new ones are being made"/>
-                        
-                        <!-- Glue docTR lines into paragraphs -->
-                        <TextBlock x:Name="glueDoctrLinesLabel" Text="Glue docTR lines into paragraphs:" Grid.Row="6" Grid.Column="0" 
-                                  VerticalAlignment="Center" Margin="0,0,10,0"
-                                  ToolTip="When enabled, docTR line-level results will be glued into paragraphs on the app side."/>
-                        <CheckBox x:Name="glueDoctrLinesCheckBox" Grid.Row="6" Grid.Column="1" 
-                                 Margin="0,5" IsChecked="True"
-                                 Checked="GlueDoctrLinesCheckBox_CheckedChanged"
-                                 Unchecked="GlueDoctrLinesCheckBox_CheckedChanged"
-                                 ToolTip="When enabled, docTR line-level results will be glued into paragraphs on the app side."/>
-                        
-                        <!-- Manga OCR Minimum Region Width - Only visible when Manga OCR is selected -->
-                        <TextBlock x:Name="mangaOcrMinWidthLabel" Text="Min Text Region Width (px):" Grid.Row="7" Grid.Column="0" 
-                                  VerticalAlignment="Center" Margin="0,0,10,0" Visibility="Collapsed"
-                                  ToolTip="Minimum width in pixels for YOLO-detected text regions. Smaller regions (like furigana) will be filtered out before OCR."/>
-                        <TextBox x:Name="mangaOcrMinWidthTextBox" Grid.Row="7" Grid.Column="1" 
-                                Margin="0,5" Text="10" Visibility="Collapsed"
-                                LostFocus="MangaOcrMinWidthTextBox_LostFocus"
-                                ToolTip="Minimum width in pixels for YOLO-detected text regions. Smaller regions (like furigana) will be filtered out before OCR."/>
-                        
-                        <!-- Manga OCR Minimum Region Height - Only visible when Manga OCR is selected -->
-                        <TextBlock x:Name="mangaOcrMinHeightLabel" Text="Min Text Region Height (px):" Grid.Row="8" Grid.Column="0" 
-                                  VerticalAlignment="Center" Margin="0,0,10,0" Visibility="Collapsed"
-                                  ToolTip="Minimum height in pixels for YOLO-detected text regions. Smaller regions (like furigana) will be filtered out before OCR."/>
-                        <TextBox x:Name="mangaOcrMinHeightTextBox" Grid.Row="8" Grid.Column="1" 
-                                Margin="0,5" Text="10" Visibility="Collapsed"
-                                LostFocus="MangaOcrMinHeightTextBox_LostFocus"
-                                ToolTip="Minimum height in pixels for YOLO-detected text regions. Smaller regions (like furigana) will be filtered out before OCR."/>
-                        
-                        <!-- Manga OCR Overlap Allowed - Only visible when Manga OCR is selected -->
-                        <TextBlock x:Name="mangaOcrOverlapLabel" Text="Overlap Allowed (%):" Grid.Row="9" Grid.Column="0" 
-                                  VerticalAlignment="Center" Margin="0,0,10,0" Visibility="Collapsed"
-                                  ToolTip="Maximum overlap percentage allowed between regions. If two regions overlap more than this, the smaller one will be removed (helps filter furigana)."/>
-                        <TextBox x:Name="mangaOcrOverlapTextBox" Grid.Row="9" Grid.Column="1" 
-                                Margin="0,5" Text="90" Visibility="Collapsed"
-                                LostFocus="MangaOcrOverlapTextBox_LostFocus"
-                                ToolTip="Maximum overlap percentage allowed between regions. If two regions overlap more than this, the smaller one will be removed (helps filter furigana)."/>
-                        
-                        <!-- Google Vision API Key - Only visible when Google Vision is selected -->
-                        <TextBlock x:Name="googleVisionApiKeyLabel" Text="Google Cloud Vision API Key:" Grid.Row="10" Grid.Column="0" 
-                                  VerticalAlignment="Top" Margin="0,8,10,0" Visibility="Collapsed"/>
-                        <Grid Grid.Row="10" Grid.Column="1" Visibility="Collapsed" x:Name="googleVisionApiKeyGrid" Margin="0,5,0,0">
-                            <Grid.RowDefinitions>
-                                <RowDefinition Height="Auto"/>
-                                <RowDefinition Height="Auto"/>
-                                <RowDefinition Height="Auto"/>
-                            </Grid.RowDefinitions>
-                            <Grid.ColumnDefinitions>
-                                <ColumnDefinition Width="*"/>
-                                <ColumnDefinition Width="Auto"/>
-                            </Grid.ColumnDefinitions>
-                            <PasswordBox x:Name="googleVisionApiKeyPasswordBox" Grid.Row="0" Grid.Column="0"
-                                     VerticalAlignment="Top" Margin="0,0,5,2" 
-                                     PasswordChanged="GoogleVisionApiKeyPasswordBox_PasswordChanged"/>
-                            <Button x:Name="googleVisionApiKeyHelpButton" Grid.Row="0" Grid.Column="1"
-                                    Content="How to get API key" Padding="5,2" 
-                                    Click="GoogleVisionApiKeyHelpButton_Click"/>
-                            <TextBlock Grid.Row="1" Grid.ColumnSpan="2" TextWrapping="Wrap" Margin="0,2,0,2" FontSize="11">
-                                <Run>Learn more at </Run>
-                                <Hyperlink Click="GoogleVisionApiLink_Click">cloud.google.com/vision</Hyperlink>
-                            </TextBlock>
-                            <Grid Grid.Row="2" Grid.ColumnSpan="2" Margin="0,5,0,0">
-=======
         <TabControl Margin="0">
             <!-- General Tab -->
             <TabItem Header="General">
@@ -238,7 +26,6 @@
                         <!-- Language Settings -->
                         <GroupBox Header="Language Settings" Margin="0,0,0,15" Padding="10">
                             <Grid>
->>>>>>> 2ac00e6e
                                 <Grid.ColumnDefinitions>
                                     <ColumnDefinition Width="Auto"/>
                                     <ColumnDefinition Width="*"/>
